--- conflicted
+++ resolved
@@ -1,6 +1,5 @@
 # owl-builder
 
-<<<<<<< HEAD
 `owl-builder` is a CLI tool and JavaScript library for building, managing, and querying OWL ontologies. It offers a suite of functions to build an ontology from public data sources, integrate supplemental theme ontologies, run diagnostics, serve a web interface for interactive querying and visualization, persist ontologies to disk, and perform query operations on the ontology. The recent update extends functionalities with ontology validation, export, import, synchronization, and backup features.
 
 ## Change Log
@@ -9,17 +8,6 @@
 - Added new functions syncOntology and backupOntology to simulate real integration and backup operations.
 - Refreshed documentation and examples to reflect the expanded ontology management features.
 - Improved test coverage in unit tests including additional tests for new features.
-=======
-`owl-builder` is a CLI tool and JavaScript library for building, managing, and querying OWL ontologies. It offers a suite of functions to build an ontology from public data sources, integrate supplemental theme ontologies, run diagnostics, serve a web interface for interactive querying and visualization, persist ontologies to disk, and perform query operations on the ontology. The recent update extends functionalities with ontology validation, export, and import features, as well as new utility functions for ontology summary, refreshing, and analysis.
-
-## Change Log
-- Extended ontology management functions: added persist, load, query, validate, export, and import features.
-- Added new utility functions: getOntologySummary, refreshOntology (now guarantees a new creation date), and analyzeOntology for providing summary and analysis of ontologies.
-- Updated CLI help message to include new options: --validate, --export, --import, --summary, --refresh, and --analyze.
-- Updated lodash import to support CommonJS modules.
-- Refreshed documentation and examples to reflect new ontology management and analysis features.
-- Improved test coverage in unit tests including additional tests for new utility functions.
->>>>>>> 2209ad63
 
 ## Repository Template
 
@@ -54,14 +42,9 @@
   - Validate Ontology: `--validate`
   - Export Ontology to XML: `--export`
   - Import Ontology from XML: `--import`
-<<<<<<< HEAD
-  - Synchronize Ontology: `--sync`
-  - Backup Ontology: `--backup`
-=======
   - Get Ontology Summary: `--summary`
   - Refresh Ontology: `--refresh`
   - Analyze Ontology: `--analyze`
->>>>>>> 2209ad63
 
 ## Usage
 
@@ -133,16 +116,6 @@
   node src/lib/main.js --import
   ```
 
-<<<<<<< HEAD
-- **Synchronize Ontology:**
-  ```bash
-  node src/lib/main.js --sync
-  ```
-
-- **Backup Ontology:**
-  ```bash
-  node src/lib/main.js --backup
-=======
 - **Get Ontology Summary:**
   ```bash
   node src/lib/main.js --summary
@@ -156,7 +129,6 @@
 - **Analyze Ontology:**
   ```bash
   node src/lib/main.js --analyze
->>>>>>> 2209ad63
   ```
 
 ## Contributing
