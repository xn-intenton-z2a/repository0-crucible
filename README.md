--- conflicted
+++ resolved
@@ -3,18 +3,15 @@
 `owl-builder` is a CLI tool and JavaScript library for building, managing, and querying OWL ontologies. It offers a suite of functions to build an ontology from public data sources, integrate supplemental theme ontologies, run diagnostics, and even serve a web interface for interactive querying and visualization.
 
 ## Change Log
-<<<<<<< HEAD
 - Updated README to align with CONTRIBUTING guidelines.
 - Refreshed documentation and examples to accurately reflect owl-builder's mission of ontology management.
 - Standardized help message and CLI output across commands.
 - Improved test coverage in the unit tests.
-=======
 - Fixed linting errors by updating CLI option quotes in main.js.
 - Refactored help message formatting in main.js to correctly display usage instructions and align with the ontology management mission outlined in CONTRIBUTING.md.
 - Enhanced CLI function implementations to better reflect ontology building, diagnostics, integration, and crawling functionalities.
 - Extended test coverage in tests/unit/main.test.js to cover all CLI options and ensure consistency with updated help message formats.
 - Excluded archived files from linting by updating the ESLint configuration in package.json.
->>>>>>> 3d1a81d0
 
 ## Repository Template
 
