{
  "name": "@xn-intenton-z2a/repository0-crucible",
  "version": "0.0.1-2",
<<<<<<< HEAD
  "description": "Refactored CLI functionalities including improved help message formatting; enhanced diagnostics, integration, and public data crawling; added persistence, querying, validation, export, import, sync, and backup of ontologies aligning with the ontology management mission.",
=======
  "description": "Refactored CLI functionalities including improved help message formatting; enhanced diagnostics, integration, and public data crawling; added persistence, querying, validation, export, and import of ontologies along with new utility functions for ontology summary and analysis.",
>>>>>>> 2209ad63
  "type": "module",
  "main": "src/lib/main.js",
  "scripts": {
    "build": "echo 'Nothing to build'",
    "formatting": "prettier --check .",
    "formatting-fix": "prettier --write .",
    "linting": "eslint .",
    "linting-json": "eslint --format=@microsoft/eslint-formatter-sarif .",
    "linting-fix": "eslint --fix .",
    "update-to-minor": "npx ncu --upgrade --enginesNode --target minor --verbose --install always",
    "update-to-greatest": "npx ncu --upgrade --enginesNode --target greatest --verbose --install always --reject 'alpha'",
    "test": "vitest",
    "test:unit": "vitest --coverage",
    "start": "node src/lib/main.js",
    "diagnostics": "node src/lib/main.js --diagnostics"
  },
  "keywords": [],
  "author": "",
  "license": "Apache-2.0",
  "dependencies": {
    "openai": "^4.85.4",
    "dotenv": "^16.4.7",
    "zod": "^3.24.2",
    "lodash": "^4.17.21"
  },
  "devDependencies": {
    "eslint": "^9.19.0",
    "eslint-config-google": "^0.14.0",
    "eslint-config-prettier": "^10.0.2",
    "eslint-plugin-import": "^2.31.0",
    "eslint-plugin-prettier": "^5.2.3",
    "eslint-plugin-promise": "^7.2.1",
    "eslint-plugin-react": "^7.37.4",
    "eslint-plugin-security": "^3.0.1",
    "eslint-plugin-sonarjs": "^3.0.2",
    "@microsoft/eslint-formatter-sarif": "^3.1.0",
    "prettier": "^3.5.2",
    "vitest": "^3.0.7",
    "npm-check-updates": "^17.1.15"
  },
  "overrides": {
    "rimraf": "^4.0.0",
    "glob": "^9.3.0",
    "@humanwhocodes/config-array": "^0.13.0",
    "@humanwhocodes/object-schema": "^2.0.3"
  },
  "engines": {
    "node": ">=20.0.0"
  },
  "files": ["package.json"],
  "publishConfig": {
    "registry": "https://npm.pkg.github.com"
  },
  "eslintIgnore": [
    "archive/"
  ]
}<|MERGE_RESOLUTION|>--- conflicted
+++ resolved
@@ -1,11 +1,7 @@
 {
   "name": "@xn-intenton-z2a/repository0-crucible",
   "version": "0.0.1-2",
-<<<<<<< HEAD
   "description": "Refactored CLI functionalities including improved help message formatting; enhanced diagnostics, integration, and public data crawling; added persistence, querying, validation, export, import, sync, and backup of ontologies aligning with the ontology management mission.",
-=======
-  "description": "Refactored CLI functionalities including improved help message formatting; enhanced diagnostics, integration, and public data crawling; added persistence, querying, validation, export, and import of ontologies along with new utility functions for ontology summary and analysis.",
->>>>>>> 2209ad63
   "type": "module",
   "main": "src/lib/main.js",
   "scripts": {
