--- conflicted
+++ resolved
@@ -63,7 +63,6 @@
     const imported = importOntologyFromXML(sampleXML);
     console.log("Ontology imported from XML:", imported);
     return imported;
-<<<<<<< HEAD
   } else if (args.includes("--sync")) {
     const synced = syncOntology();
     console.log("Ontology synced:", synced);
@@ -72,7 +71,6 @@
     const backupResult = backupOntology();
     console.log("Ontology backup created:", backupResult);
     return backupResult;
-=======
   } else if (args.includes("--summary")) {
     const ontology = buildOntology();
     const summary = getOntologySummary(ontology);
@@ -88,7 +86,6 @@
     const analysis = analyzeOntology(ontology);
     console.log("Ontology analysis:", analysis);
     return analysis;
->>>>>>> 2209ad63
   }
   console.log(`Run with: ${JSON.stringify(args)}`);
 }
@@ -98,11 +95,7 @@
  */
 export function displayHelp() {
   console.log("Usage: node src/lib/main.js [options]");
-<<<<<<< HEAD
-  console.log("Options: --help, --build, --serve, --diagnostics, --integrate, --crawl, --persist, --load, --query, --validate, --export, --import, --sync, --backup");
-=======
   console.log("Options: --help, --build, --serve, --diagnostics, --integrate, --crawl, --persist, --load, --query, --validate, --export, --import, --summary, --refresh, --analyze");
->>>>>>> 2209ad63
 }
 
 /**
@@ -247,7 +240,6 @@
 }
 
 /**
-<<<<<<< HEAD
  * Simulates synchronizing the ontology with an external data source.
  * @returns {object} A sample synced ontology object.
  */
@@ -273,7 +265,7 @@
     console.error("Error creating ontology backup:", error);
     return { success: false, error: error.message };
   }
-=======
+
  * Returns a summary of the ontology including title, total number of concepts, and unique concepts.
  * @param {object} ontology - The ontology to summarize.
  * @returns {object} A summary object.
@@ -312,7 +304,6 @@
     conceptCount: ontology.concepts.length,
     titleLength: ontology.title.length
   };
->>>>>>> 2209ad63
 }
 
 if (process.argv[1] === fileURLToPath(import.meta.url)) {
